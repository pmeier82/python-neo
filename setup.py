# -*- coding: utf-8 -*-

from setuptools import setup
import os

version = open('./neo/version.py', 'r').read().split('\'')[1]
long_description = open("README.txt").read()

setup(
    name = "neo",
<<<<<<< HEAD
    version = version,
    packages = ['neo', 'neo.core', 'neo.io', 'neo.test', 'neo.test.io'],
=======
    version = '0.2.1dev',
    packages = ['neo', 'neo.core', 'neo.io', 'neo.test', 'neo.test.iotest'],
>>>>>>> a06bfc7e
    install_requires=[
                    'numpy>=1.3.0',
                    'quantities>=0.9.0',
                    ],
    author = "Neo authors and contributors",
    author_email = "sgarcia at olfac.univ-lyon1.fr",
    description = "Neo is a package for representing electrophysiology data in Python, together with support for reading a wide range of neurophysiology file formats",
    long_description = long_description,
    license = "BSD",
    url='http://neuralensemble.org/neo',
    classifiers = [
        'Development Status :: 4 - Beta',
        'Intended Audience :: Science/Research',
        'License :: OSI Approved :: BSD License',
        'Natural Language :: English',
        'Operating System :: OS Independent',
        'Programming Language :: Python :: 2',
        'Programming Language :: Python :: 3',
        'Topic :: Scientific/Engineering']
)


<|MERGE_RESOLUTION|>--- conflicted
+++ resolved
@@ -3,18 +3,12 @@
 from setuptools import setup
 import os
 
-version = open('./neo/version.py', 'r').read().split('\'')[1]
 long_description = open("README.txt").read()
 
 setup(
     name = "neo",
-<<<<<<< HEAD
-    version = version,
-    packages = ['neo', 'neo.core', 'neo.io', 'neo.test', 'neo.test.io'],
-=======
     version = '0.2.1dev',
     packages = ['neo', 'neo.core', 'neo.io', 'neo.test', 'neo.test.iotest'],
->>>>>>> a06bfc7e
     install_requires=[
                     'numpy>=1.3.0',
                     'quantities>=0.9.0',
